--- conflicted
+++ resolved
@@ -67,9 +67,6 @@
 		return nil
 	}
 
-<<<<<<< HEAD
-	// TODO: load private key and cert from secret, if present
-=======
 	// load private key and cert from secret, if present
 	ek := sshCM["id_ecdsa"]
 	if ek != nil {
@@ -92,7 +89,6 @@
 		}
 	}
 
->>>>>>> b2c496cf
 	ssht, err := NewSSHTransport(signer, "", ns, r)
 	if err != nil {
 		log.Println("SSH debug init failed", err)
